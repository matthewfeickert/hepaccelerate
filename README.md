--- conflicted
+++ resolved
@@ -59,7 +59,6 @@
 The jagged kernels work on the basis of the `content` and `offsets` arrays based on `awkward.JaggedArray` and can be used on any `numpy` or `cupy` data arrays.
 
 We have implemented the following kernels for both the CPU and CUDA backends:
-<<<<<<< HEAD
   - `kernels.min_in_offsets(backend, offsets, content, mask_rows, mask_content)`: retrieve the minimum value in a jagged array, given row and object masks
   - `kernels.max_in_offsets(backend, offsets, content, mask_rows, mask_content)`: as above, but find the maximum
   - `kernels.prod_in_offsets(backend, offsets, content, mask_rows, mask_content)`: compute the product in a jagged array
@@ -160,20 +159,6 @@
 ev_weight = dataset.eventvars[ifile]["EventWeight"]
 print(ev_weight)
 ```
-=======
-  - `ha.min_in_offsets(offsets, content, mask_rows, mask_content)`: retrieve the minimum value in a jagged array, given row and object masks
-  - `ha.max_in_offsets(offsets, content, mask_rows, mask_content)`: as above, but find the maximum
-  - `ha.prod_in_offsets(offsets, content, mask_rows, mask_content)`: compute the product in a jagged array
-  - `ha.set_in_offsets(content, offsets, indices, target, mask_rows, mask_content)`: set the indexed value in a jagged array to a target
-  - `ha.get_in_offsets(offsets, content, indices, mask_rows, mask_content)`:   retrieve the indexed values in a jagged array, e.g. get the leading jet pT
-  - `ha.compute_new_offsets(offsets_old, mask_objects, offsets_new)`: given an   awkward offset array and a mask, create an offset array of the unmasked elements
-  - `ha.searchsorted(bins, vals, side="left")`: 1-dimensional search in a sorted array
-  - `ha.histogram_from_vector(data, weights, bins, mask=None)`: fill a 1-dimensional weighted histogram with arbitrary sorted bins, possibly using a mask
-  - `ha.histogram_from_vector_several(variables, weights, mask)`: fill several histograms simultaneously based on `variables=[(data0, bins0), ...]`, this is more efficient on GPUs than many small kernel calls
-  - `ha.get_bin_contents(values, edges, contents, out)`: look up the bin contents of a histogram based on a vector of values 
-  - `ha.select_opposite_sign(muons, in_mask)`: select the first pair with opposite sign charge
-  - `ha.mask_deltar_first(objs1, mask1, objs2, mask2, drcut)`: given two collections of objects defined by eta, phi and offsets, mask the objects in the first collection that satisfy `DeltaR(o1, o2) < drcut)`
->>>>>>> 9780760f
 
 The kernels can be used as follows:
 ```python
@@ -289,13 +274,8 @@
 #Download the large input dataset, need ~150GB of free space in ./
 ./examples/download_example_data.sh ./
 
-<<<<<<< HEAD
 #Starts a dask cluster and runs the analysis on all CPUs
 PYTHONPATH=. HEPACCELERATE_CUDA=0 python3 examples/full_analysis.py --out data/out.pkl --datapath ./ --dask-server ""
-=======
-#Starts a dask cluster and runs the analysis
-PYTHONPATH=. HEPACCELERATE_CUDA=0 python3 examples/full_analysis.py --out data/out.pkl --datapath ./
->>>>>>> 9780760f
 ```
 
 The following methods are implemented using both the CPU and GPU backends:
